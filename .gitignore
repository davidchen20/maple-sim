.gradle
build/
!gradle/wrapper/gradle-wrapper.jar
!**/src/main/**/build/
!**/src/test/**/build/

!/docs/maplesim/vendordep/

### IntelliJ IDEA ###
project/idea/modules.xml
project/.idea/compiler.xml
project/.idea/jarRepositories.xml
project/idea/libraries/
*.iws
*.iml
*.ipr
out/
!**/src/main/**/out/
!**/src/test/**/out/

### Eclipse ###
.apt_generated
.classpath
.factorypath
.project
.settings
.springBeans
.sts4-cache
bin/
!**/src/main/**/bin/
!**/src/test/**/bin/

### NetBeans ###
/nbproject/private/
/nbbuild/
/dist/
/nbdist/
/.nb-gradle/

### VS Code ###
.vscode/

### Mac OS ###
.DS_Store

<<<<<<< HEAD
./docs/javadocs/
=======

/javadocs/**
>>>>>>> 66dd7e66
<|MERGE_RESOLUTION|>--- conflicted
+++ resolved
@@ -43,9 +43,4 @@
 ### Mac OS ###
 .DS_Store
 
-<<<<<<< HEAD
-./docs/javadocs/
-=======
-
-/javadocs/**
->>>>>>> 66dd7e66
+/javadocs/**