--- conflicted
+++ resolved
@@ -45,337 +45,6 @@
  * </ul>
  */
 public class MapleMotorSim {
-<<<<<<< HEAD
-  public static enum OutputType {
-    VOLTAGE,
-    CURRENT
-  }
-
-  public static enum OutputMode {
-    VELOCITY,
-    POSITION,
-    OPEN_LOOP
-  }
-
-  /** The Constants for the motor */
-  private final DCMotor motor;
-  /** The dynamics simulation for the motor */
-  private final DCMotorSim sim;
-  /** The gear ratio, value above 1.0 are a reduction */
-  private final double gearing;
-  /** The voltage required to overcome friction */
-  private final Voltage frictionVoltage;
-
-  private final PIDController poseVoltController = new PIDController(0, 0, 0);
-  private final PIDController veloVoltController = new PIDController(0, 0, 0);
-  private final PIDController poseCurrentController = new PIDController(0, 0, 0);
-  private final PIDController veloCurrentController = new PIDController(0, 0, 0);
-
-  private SimpleMotorFeedforward feedforward = new SimpleMotorFeedforward(0, 0, 0);
-
-  private Current currentLimit = Amps.of(300.0);
-
-  private OutputType outputType = OutputType.VOLTAGE;
-  private OutputMode outputMode = OutputMode.OPEN_LOOP;
-  private double output = 0.0;
-
-  private Angle forwardLimit = Radians.of(Double.POSITIVE_INFINITY);
-  private Angle reverseLimit = Radians.of(Double.NEGATIVE_INFINITY);
-
-  /**
-   *
-   *
-   * <h2>Constructs a Brushless Motor Simulation Instance.</h2>
-   *
-   * @param motor the {@link DCMotor} model representing the motor(s) in the simulation
-   * @param gearRatio the gear ratio of the mechanism; values greater than 1 indicate a reduction
-   * @param loadIntertia the rotational inertia of the mechanism
-   * @param frictionVoltage the voltage required to keep the motor moving at a constant velocity
-   */
-  public MapleMotorSim(
-      SimulatedArena arena,
-      DCMotor motor,
-      double gearRatio,
-      MomentOfInertia loadIntertia,
-      Voltage frictionVoltage) {
-    this.sim =
-        new DCMotorSim(
-            LinearSystemId.createDCMotorSystem(
-                motor, loadIntertia.in(KilogramSquareMeters), gearRatio),
-            motor);
-    this.motor = motor;
-    this.gearing = gearRatio;
-    this.frictionVoltage = frictionVoltage;
-
-    arena.addMotor(this);
-  }
-
-  public MapleMotorSim withFeedForward(
-      Voltage kS,
-      Per<VoltageUnit, AngularVelocityUnit> kV,
-      Per<VoltageUnit, AngularAccelerationUnit> kA) {
-    var kVUnit = PerUnit.combine(Volts, RadiansPerSecond);
-    var kAUnit = PerUnit.combine(Volts, RadiansPerSecondPerSecond);
-    feedforward =
-        new SimpleMotorFeedforward(
-            kS.in(Volts), kV.in(kVUnit), kA.in(kAUnit), SimulatedArena.getSimulationDt());
-    return this;
-  }
-
-  /**
-   * Configures the PD controller for Positional Requests using {@link OutputType#VOLTAGE}.
-   *
-   * <p>This is unit safe and can be configure like so:
-   *
-   * <pre><code>
-   * // Volts per Rotation of error is how CTRE handles PID when used with voltage requests
-   * sim.withPositionalVoltageController(
-   *   Volts.per(Rotation).ofNative(100.0),
-   *   Volts.per(RotationsPerSecond).ofNative(5.0)
-   * );
-   * </code></pre>
-   *
-   * @param kP the proportional gain
-   * @param kD the derivative gain
-   * @return this instance for method chaining
-   */
-  public MapleMotorSim withPositionalVoltageController(
-      Per<VoltageUnit, AngleUnit> kP, Per<VoltageUnit, AngularVelocityUnit> kD) {
-    var kPUnit = PerUnit.combine(Volts, Radians);
-    var kDUnit = PerUnit.combine(Volts, RadiansPerSecond);
-    poseVoltController.setP(kP.in(kPUnit));
-    poseVoltController.setD(kD.in(kDUnit));
-    return this;
-  }
-
-  /**
-   * Configures the PD controller for Velocity Requests using {@link OutputType#VOLTAGE}.
-   *
-   * <p>This is unit safe and can be configure like so:
-   *
-   * <pre><code>
-   * // Volts per RPS of error is how CTRE handles PID when used with voltage requests
-   * sim.withVelocityVoltageController(
-   *   Volts.per(RotationsPerSecond).ofNative(0.4)
-   * );
-   * </code></pre>
-   *
-   * @param kP the proportional gain
-   * @return this instance for method chaining
-   */
-  public MapleMotorSim withVelocityVoltageController(Per<VoltageUnit, AngleUnit> kP) {
-    var kPUnit = PerUnit.combine(Volts, Radians);
-    veloVoltController.setP(kP.in(kPUnit));
-    return this;
-  }
-
-  /**
-   * Configures the PD controller for Positional Requests using {@link OutputType#CURRENT}.
-   *
-   * <p>This is unit safe and can be configure like so:
-   *
-   * <pre><code>
-   * // Amps per Rotation of error is how CTRE handles PID when used with current requests
-   * sim.withPositionalCurrentController(
-   *   Amps.per(Rotation).ofNative(100.0),
-   *   Amps.per(RotationsPerSecond).ofNative(5.0)
-   * );
-   * </code></pre>
-   *
-   * @param kP the proportional gain
-   * @param kD the derivative gain
-   * @return this instance for method chaining
-   */
-  public MapleMotorSim withPositionalCurrentController(
-      Per<CurrentUnit, AngleUnit> kP, Per<CurrentUnit, AngularVelocityUnit> kD) {
-    var kPUnit = PerUnit.combine(Amps, Radians);
-    var kDUnit = PerUnit.combine(Amps, RadiansPerSecond);
-    poseCurrentController.setP(kP.in(kPUnit));
-    poseCurrentController.setD(kD.in(kDUnit));
-    return this;
-  }
-
-  /**
-   * Configures the PD controller for Velocity Requests using {@link OutputType#CURRENT}.
-   *
-   * <p>This is unit safe and can be configure like so:
-   *
-   * <pre><code>
-   * // Amps per RPS of error is how CTRE handles PID when used with current requests
-   * sim.withVelocityCurrentController(
-   *   Amps.per(RotationsPerSecond).ofNative(0.4)
-   * );
-   * </code></pre>
-   *
-   * @param kP the proportional gain
-   * @return this instance for method chaining
-   */
-  public MapleMotorSim withVelocityCurrentController(Per<CurrentUnit, AngleUnit> kP) {
-    var kPUnit = PerUnit.combine(Amps, Radians);
-    veloCurrentController.setP(kP.in(kPUnit));
-    return this;
-  }
-
-  /**
-   * Configures the positionaly controllers to use continuous wrap.
-   *
-   * @param min the minimum angle
-   * @param max the maximum angle
-   * @return this instance for method chaining
-   * @see PIDController#enableContinuousInput(double, double)
-   */
-  public MapleMotorSim withControllerContinousInput(Angle min, Angle max) {
-    poseVoltController.enableContinuousInput(min.in(Radians), max.in(Radians));
-    poseCurrentController.enableContinuousInput(min.in(Radians), max.in(Radians));
-    return this;
-  }
-
-  /**
-   * Configures the angle of the motor.
-   *
-   * @param angle the angle of the motor
-   * @return this instance for method chaining
-   */
-  public MapleMotorSim withOverrideAngle(Angle angle) {
-    sim.setAngle(angle.in(Radians));
-    return this;
-  }
-
-  /**
-   * Configures the angular velocity of the motor.
-   *
-   * @param angularVelocity the angular velocity of the motor
-   * @return this instance for method chaining
-   */
-  public MapleMotorSim withOverrideAngularVelocity(AngularVelocity angularVelocity) {
-    sim.setAngularVelocity(angularVelocity.in(RadiansPerSecond));
-    return this;
-  }
-
-  /**
-   * Configures the current limit for the motor.
-   *
-   * <p>This is the total current limit for the sim
-   *
-   * @param currentLimit the current limit for the motor
-   * @return
-   */
-  public MapleMotorSim withStatorCurrentLimit(Current currentLimit) {
-    // this is a limit across the sum of all motors output,
-    // so it should be set to the total current limit of the mechanism
-    this.currentLimit = currentLimit;
-    return this;
-  }
-
-  /**
-   * Configures the hard limits for the motor.
-   *
-   * @param forwardLimit the forward limit
-   * @param reverseLimit the reverse limit
-   * @return this instance for method chaining
-   */
-  public MapleMotorSim withHardLimits(Angle forwardLimit, Angle reverseLimit) {
-    this.forwardLimit = forwardLimit;
-    this.reverseLimit = reverseLimit;
-    return this;
-  }
-
-  public MomentOfInertia getMOI() {
-    return KilogramSquareMeters.of(sim.getJKgMetersSquared());
-  }
-
-  public Angle getPosition() {
-    return Radians.of(sim.getAngularPositionRad());
-  }
-
-  public AngularVelocity getVelocity() {
-    return RadiansPerSecond.of(sim.getAngularVelocityRadPerSec());
-  }
-
-  public AngularAcceleration getAcceleration() {
-    return RadiansPerSecondPerSecond.of(sim.getAngularAccelerationRadPerSecSq());
-  }
-
-  public Current getStatorCurrentDraw() {
-    return Amps.of(sim.getCurrentDrawAmps());
-  }
-
-  public Current getSupplyCurrent() {
-    // https://www.chiefdelphi.com/t/current-limiting-talonfx-values/374780/10
-    return getStatorCurrentDraw()
-        .times(sim.getInputVoltage() / RobotController.getBatteryVoltage());
-  }
-
-  public Voltage getRotorVoltage() {
-    return Volts.of(sim.getInputVoltage());
-  }
-
-  public Voltage getSupplyVoltage() {
-    return Volts.of(RobotController.getBatteryVoltage());
-  }
-
-  public Torque getRotorTorque(Current current) {
-    return NewtonMeters.of(motor.getTorque(current.in(Amps)));
-  }
-
-  public AngularVelocity getFreeWheelSpeed() {
-    return RadiansPerSecond.of(motor.freeSpeedRadPerSec);
-  }
-
-  public void setControl(OutputType outputType, AngularVelocity velo) {
-    this.outputType = outputType;
-    this.outputMode = OutputMode.VELOCITY;
-    this.output = velo.in(RadiansPerSecond);
-  }
-
-  public void setControl(OutputType outputType, Angle pos) {
-    this.outputType = outputType;
-    this.outputMode = OutputMode.POSITION;
-    this.output = pos.in(Radians);
-  }
-
-  public void setControl(Current amps) {
-    this.outputType = OutputType.CURRENT;
-    this.outputMode = OutputMode.OPEN_LOOP;
-    this.output = amps.in(Amps);
-  }
-
-  public void setControl(Voltage volts) {
-    this.outputType = OutputType.VOLTAGE;
-    this.outputMode = OutputMode.OPEN_LOOP;
-    this.output = volts.in(Volts);
-  }
-
-  public void setControl() {
-    this.outputType = OutputType.VOLTAGE;
-    this.outputMode = OutputMode.OPEN_LOOP;
-    this.output = 0.0;
-  }
-
-  /** Package private call */
-  void update() {
-    double dtSeconds = SimulatedArena.getSimulationDt();
-    switch (this.outputType) {
-      case VOLTAGE -> {
-        switch (this.outputMode) {
-          case OPEN_LOOP -> {
-            driveAtVoltage(Volts.of(output));
-          }
-          case POSITION -> {
-            Voltage voltage =
-                Volts.of(poseVoltController.calculate(getPosition().in(Radians), output));
-            Voltage feedforwardVoltage =
-                feedforward.calculate(getVelocity(), velocityForVolts(voltage));
-            driveAtVoltage(feedforwardVoltage.plus(voltage));
-          }
-          case VELOCITY -> {
-            Voltage voltage =
-                Volts.of(veloVoltController.calculate(getVelocity().in(RadiansPerSecond), output));
-            Voltage feedforwardVoltage =
-                feedforward.calculate(getVelocity(), RadiansPerSecond.of(output));
-            driveAtVoltage(voltage.plus(feedforwardVoltage));
-          }
-=======
     public enum OutputType {
         VOLTAGE,
         CURRENT
@@ -637,11 +306,19 @@
         return Volts.of(RobotController.getBatteryVoltage());
     }
 
-    public void setControl(OutputType outputType, AngularVelocity velo) {
-        this.outputType = outputType;
-        this.outputMode = OutputMode.VELOCITY;
-        this.output = velo.in(RadiansPerSecond);
-    }
+  public Torque getRotorTorque(Current current) {
+    return NewtonMeters.of(motor.getTorque(current.in(Amps)));
+  }
+
+  public AngularVelocity getFreeWheelSpeed() {
+    return RadiansPerSecond.of(motor.freeSpeedRadPerSec);
+  }
+
+  public void setControl(OutputType outputType, AngularVelocity velo) {
+    this.outputType = outputType;
+    this.outputMode = OutputMode.VELOCITY;
+    this.output = velo.in(RadiansPerSecond);
+  }
 
     public void setControl(OutputType outputType, Angle pos) {
         this.outputType = outputType;
@@ -712,7 +389,6 @@
                     }
                 }
             }
->>>>>>> 14975eef
         }
 
         sim.update(dtSeconds);
