--- conflicted
+++ resolved
@@ -1,34 +1,4 @@
 {
-<<<<<<< HEAD
-    "fileName": "maple-sim.json",
-    "name": "maplesim",
-    "version": "0.2.6",
-    "frcYear": "2025",
-    "uuid": "c39481e8-4a63-4a4c-9df6-48d91e4da37b",
-    "mavenUrls": [
-        "https://shenzhen-robotics-alliance.github.io/maple-sim/vendordep/repos/releases",
-        "https://repo1.maven.org/maven2"
-    ],
-    "jsonUrl": "https://shenzhen-robotics-alliance.github.io/maple-sim/vendordep/maple-sim.json",
-    "javaDependencies": [
-        {
-            "groupId": "org.ironmaple",
-            "artifactId": "maplesim-java",
-            "version": "0.2.6"
-        },
-        {
-            "groupId": "org.dyn4j",
-            "artifactId": "dyn4j",
-            "version": "5.0.2"
-        }
-    ],
-    "jniDependencies": [
-
-    ],
-    "cppDependencies": [
-
-    ]
-=======
   "fileName": "maple-sim.json",
   "name": "maplesim",
   "version": "0.2.8",
@@ -52,5 +22,4 @@
   ],
   "jniDependencies": [],
   "cppDependencies": []
->>>>>>> 673135f3
 }